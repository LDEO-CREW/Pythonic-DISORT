--- conflicted
+++ resolved
@@ -1,896 +1,920 @@
-import numpy as np
-import scipy as sc
-from math import pi
-
-
-
-def transform_interval(arr, c, d, a, b):
-    """Affine transformation of an array from interval [a, b] to [c, d].
-
-    Parameters
-    ----------
-    arr : array
-        The 1D array to transform.
-    c : float
-        The beginning of interval [c, d].
-    d : float
-        The end of interval [c, d].
-    a : float, optional
-        The beginning of interval [a, b].
-    b : float, optional
-        The end of interval [a, b].
-
-    Returns
-    -------
-    array
-        The transformed 1D array.
-
-    """
-    return (arr - a) * (d - c) / (b - a) + c
-
-
-
-def transform_weights(weights, c, d, a, b):
-    """Transforms an array of quadrature weights from interval [a, b] to [c, d].
-
-    Parameters
-    ----------
-    weights : array
-        The weights to transform.
-    c : float
-        The beginning of interval [c, d].
-    d : float
-        The end of interval [c, d].
-    a : float, optional
-        The beginning of interval [a, b].
-    b : float, optional
-        The end of interval [a, b].
-
-    Returns
-    -------
-    array
-        The transformed weights.
-
-    """
-    return weights * (d - c) / (b - a)
-
-
-
-def calculate_nu(mu, phi, mu_p, phi_p):
-    """Calculates the cosine of the scattering angle ``nu`` 
-    between incident angle ``(mu_p, phi_p)`` and scattering angle ``(mu, phi)``.
-
-    Parameters
-    ----------
-    mu : array
-        Cosine of outgoing polar angles.
-    phi : array
-        Outgoing azimuthal angles.
-    mu_p : array
-        Cosine of incident polar angles.
-    phi_p : array
-        Incident azimuthal angles.
-
-    Returns
-    -------
-    nu : ndarray
-        Cosine of scattering angles which axes capture variation with ``mu, phi, mu_p, phi_p`` respectively.
-
-    """
-    mu, phi, mu_p, phi_p = np.atleast_1d(mu, phi, mu_p, phi_p)
-    nu = mu_p[None, None, :, None] * mu[:, None, None, None] + np.sqrt(1 - mu_p**2)[
-        None, None, :, None
-    ] * np.sqrt(1 - mu**2)[:, None, None, None] * np.cos(
-        phi_p[None, None, None, :] - phi[None, :, None, None]
-    )
-    return np.squeeze(nu)
-
-
-
-def Gauss_Legendre_quad(N, c=0, d=1):
-    """Generates Gauss-Legendre quadrature zero points and weights for integration from c to d.
-
-    Parameters
-    ----------
-    N : int (will be converted to int)
-        Number of quadrature nodes.
-    c : float, optional
-        Start of integration interval.
-    d : float, optional
-        End of integration interval.
-
-    Returns
-    -------
-    array
-        Quadrature zero points.
-    array
-        Quadrature weights.
-
-    """
-    mu_arr_pos, W = np.polynomial.legendre.leggauss(int(N))
-
-    return transform_interval(mu_arr_pos, c, d, -1, 1), transform_weights(W, c, d, -1, 1)
-
-
-
-def Clenshaw_Curtis_quad(Nphi, c=0, d=(2 * pi)):
-    """Generates Clenshaw-Curtis quadrature zero points and weights for integration from c to d.
-
-    Parameters
-    ----------
-    Nphi : int
-        Number of quadrature nodes.
-    c : float, optional
-        Start of integration interval.
-    d : float, optional
-        End of integration interval.
-
-    Returns
-    -------
-    array
-        Quadrature zero points.
-    array
-        Quadrature weights.
-
-    """
-    # Ensure that the number of nodes is odd and greater than 2
-    if not (Nphi > 2 and Nphi % 2 == 1):
-        raise ValueError("The number of quadrature nodes must be odd and greater than 2.")
-
-    Nphi -= 1  # The extra index corresponds to the point 0 which we will add later
-    Nphi_pos = Nphi // 2
-    phi_arr_pos = np.cos(pi * np.arange(Nphi_pos) / Nphi)
-    phi_arr = np.concatenate([-phi_arr_pos, [0], np.flip(phi_arr_pos)])
-    diff = np.insert(2 / (1 - 4 * np.arange(1, Nphi_pos + 1) ** 2), 0, 2)
-    weights_phi_pos = sc.fft.idct(diff, type=1)
-    weights_phi_pos[0] /= 2
-    full_weights_phi = np.hstack((weights_phi_pos, np.flip(weights_phi_pos[:-1])))
-
-    return transform_interval(phi_arr, c, d, -1, 1), transform_weights(full_weights_phi, c, d, -1, 1)
-
-
-
-def generate_FD_mat(Ntau, a, b):
-    """Generates a sparse first derivative central difference (second-order accuracy) 
-    matrix on [a,b] in ``csr`` format with ``Ntau`` grid points.
-    Second order forward or backward differences are used at the boundaries.
-
-    Parameters
-    ----------
-    Nphi : int
-        Number of grid nodes.
-    a : float, optional
-        Start of diffentiation interval.
-    b : float, optional
-        End of diffentiation interval.
-
-    Returns
-    -------
-    array
-        The differentiation grid.
-    sparse 2darray
-        The finite difference matrix.
-
-    """
-    tau_arr = np.linspace(a, b, Ntau)
-    h = tau_arr[1] - tau_arr[0]
-
-    diagonal = np.ones(Ntau) / (2 * h)
-    first_deriv = sc.sparse.diags(diagonal[:-1], 1, format="lil")
-    first_deriv.setdiag(-diagonal[:-1], -1)
-
-    first_deriv[0, 0] = -3 / (2 * h)
-    first_deriv[0, 1] = 2 / h
-    first_deriv[0, 2] = -1 / (2 * h)
-    first_deriv[-1, -1] = 3 / (2 * h)
-    first_deriv[-1, -2] = -2 / h
-    first_deriv[-1, -3] = 1 / (2 * h)
-
-    return tau_arr, first_deriv.tocsr()
-  
-
-
-def atleast_2d_append(*arys):
-    """View inputs as arrays with at least two dimensions. 
-    Dimensions are added as necessary to the back of the shape tuple rather than to the front.
-        
-        This is exactly NumPy's ``numpy.atleast_2d`` function but altered to add dimensions to the back of the shape tuple rather than to the front.
-        View the documentation for ``numpy.atleast_2d`` at https://numpy.org/doc/stable/reference/generated/numpy.atleast_2d.html.
-
-    Parameters
-    ----------
-    arys1, arys2, ... : array_like
-        One or more array-like sequences.  Non-array inputs are converted
-        to arrays.  Arrays that already have two or more dimensions are
-        preserved.
-
-    Returns
-    -------
-    res, res2, ... : ndarray
-        An array, or list of arrays, each with ``a.ndim >= 2``.
-        Copies are avoided where possible, and views with two or more
-        dimensions are returned.
-
-    """
-    res = []
-    for ary in arys:
-        ary = np.asanyarray(ary)
-        if ary.ndim == 0:
-            result = ary.reshape(1, 1)
-        elif ary.ndim == 1:
-            result = ary[:, np.newaxis]
-        else:
-            result = ary
-        res.append(result)
-    if len(res) == 1:
-        return res[0]
-    else:
-        return res
-       
-       
-        
-def generate_diff_act_flux_funcs(u0):
-    """Generates the up and down diffuse actinic flux functions respectively.
-    This is a use case of the ``u0`` function which is an output of ``pydisort``.
-    The reclassification of delta-scaled actinic flux is automatically performed.
-    The computation of actinic fluxes is similar to that of energetic fluxes
-    and the latter is discussed in section 3.8 of the Comprehensive Documentation.
-
-    Parameters
-    ----------
-    u0 : func
-        Zeroth Fourier mode of the intensity.
-        See the fourth "return" of the ``pydisort`` function.
-
-    Returns
-    -------
-    Fp_act(tau) : function
-        Actinic flux function with argument ``tau`` (type: array) for positive (upward) ``mu`` values.
-        Returns the diffuse flux magnitudes (type: array).
-        Pass ``is_antiderivative_wrt_tau = True`` (defaults to ``False``)
-        to switch to an antiderivative of the function with respect to ``tau``.
-        Pass ``return_tau_arr`` to return ``tau_arr`` (defaults to ``False``).
-    Fm_act(tau) : function
-        Actinic flux function with argument ``tau`` (type: array) for negative (downward) ``mu`` values.
-        Returns the diffuse flux magnitudes (type: array).
-        Pass ``is_antiderivative_wrt_tau = True`` (defaults to ``False``)
-        to switch to an antiderivative of the function with respect to ``tau``.
-        Pass ``return_tau_arr`` to return ``tau_arr`` (defaults to ``False``).
-
-    """
-    N = len(u0(0)) // 2
-    GL_weights = Gauss_Legendre_quad(N)[1]
-
-    # Note that the zeroth axis of the array u0(tau) captures variation with mu
-    def flux_act_up(tau, is_antiderivative_wrt_tau=False, return_tau_arr=False):
-        if return_tau_arr:
-            (
-                u0_cache, 
-                tau_arr,
-            ) = u0(tau, is_antiderivative_wrt_tau, True)
-            return np.squeeze(2 * pi * GL_weights @ u0_cache[:N])[()], tau_arr
-        else:
-            return np.squeeze(2 * pi * GL_weights @ u0(tau, is_antiderivative_wrt_tau)[:N])[()]
-        
-    def flux_act_down_diffuse(tau, is_antiderivative_wrt_tau=False, return_tau_arr=False):
-        if return_tau_arr:
-            (
-                u0_cache, 
-                tau_arr,
-                act_dscale_reclassification,
-            ) = u0(tau, is_antiderivative_wrt_tau, True, _return_act_dscale_for_reclass=True)
-            result_without_reclassification = 2 * pi * GL_weights @ u0_cache[N:]
-            return np.squeeze(result_without_reclassification + act_dscale_reclassification)[()], tau_arr
-        else:
-            (
-                u0_cache, 
-                act_dscale_reclassification,
-            ) = u0(tau, is_antiderivative_wrt_tau, False, _return_act_dscale_for_reclass=True)
-            result_without_reclassification = 2 * pi * GL_weights @ u0_cache[N:]
-            return np.squeeze(result_without_reclassification + act_dscale_reclassification)[()]
-    
-    return flux_act_up, flux_act_down_diffuse
-
-
-
-def Planck(T, WVNM):
-    """The Planck function for intensity leaving a blackbody surface,
-    with units W / m^2 to match Stamnes' DISORT.
-
-    Parameters
-    ----------
-    T : float or array
-        Temperatures in kelvin.
-    WVNM : float
-        Wavenumber with units m^-1.
-
-    Returns
-    -------
-    float or array
-        Emitted power per unit area from a blackbody surface with units W / m^2.
-
-    """
-    T = np.atleast_1d(T)
-    not_zeros_ind = T != 0
-    
-    results = np.zeros(len(T))
-    if np.sum(not_zeros_ind) > 0:
-        results[~not_zeros_ind] = 0
-        
-        # Coded in this way to prevent overflow
-        expterm = np.exp(-100 * sc.constants.h * sc.constants.c * WVNM / (sc.constants.k * T[not_zeros_ind]))
-        results[not_zeros_ind] = (2e8 * sc.constants.h * sc.constants.c**2 * WVNM**3 * expterm) / (1 - expterm)
-        
-    return np.squeeze(results)[()]
-    
-    
-
-def blackbody_contrib_to_BCs(T, WVNMLO, WVNMHI, **kwargs):
-    """Compute blackbody contribution to each BC (``b_pos`` or ``b_neg``), 
-    i.e. the blackbody emission of that boundary, with units W / m^2.
-    This convenience function is provided to help match the inputs for Stamnes' DISORT to those for PythonicDISORT.
-    Users will have to manually adjust emissivities but ``PythonicDISORT.subroutines.generate_emissivity_from_BDRF``
-    can help with that.
-    
-    Parameters
-    ----------
-    T : float or array
-        Temperatures in kelvin.
-    WVNMLO : float
-        Lower bound of wavenumber interval with units m^-1. This variable is identically named in Stamnes' DISORT.
-    WVNMHI : float
-        Upper bound of wavenumber interval with units m^-1. This variable is identically named in Stamnes' DISORT.
-    **kwargs
-        Keyword arguments to pass to ``scipy.integrate.quad_vec``.
-        
-    Returns
-    -------
-    float or array
-        The blackbody emission of each boundary with units W / m^2.
-    """ 
-    return np.squeeze(sc.integrate.quad_vec(lambda WVNM: Planck(T, WVNM), WVNMLO, WVNMHI, **kwargs)[0])
-
-
-
-def linear_spline_coefficients(x, y, check_inputs=True):
-    """Compute the coefficients of a linear spline interpolation.
-
-    Parameters
-    ----------
-    x : array
-        Array of `x` data points.
-    y : array
-        Array of `y` data points.
-
-    Returns
-    -------
-    2darray
-        The coefficients with axes (segment, ascending polynomial order) which is required by ``pydisort``.
-
-    """
-    # Input checks
-    if check_inputs:
-        if not len(x) > 1:
-            raise ValueError("At least 2 points are required.")
-        if not len(x) == len(y):
-            raise ValueError("The number of x and y points must be equal.")
-        if not np.all(np.diff(x) > 0):
-            raise ValueError("The x values must be sorted in ascending order.")
-    
-    slopes = (y[1:] - y[:-1]) / (x[1:] - x[:-1])
-    intercepts = y[:-1] - slopes * x[:-1]
-    
-    return np.array((intercepts, slopes)).T
-
-
-
-def generate_s_poly_coeffs(tau_arr, TEMPER, WVNMLO, WVNMHI, omega_arr=None, **kwargs):
-    """Generate DISORT-equivalent ``s_poly_coeffs`` for input into ``pydisort``.
-    This convenience function is provided to help match the inputs for Stamnes' DISORT to those for PythonicDISORT.
-    If ``omega_arr`` is specified, the coefficients will be multiplied by emissivity factors equal to ``1 - omega_arr`` 
-    per Kirchoff's law of thermal radiation, and Kirchoff's law is enforced in Stamnes' DISORT. 
-    Otherwise, the emissivities will be set to 1 and users can multiply their own emissivity factors.
-    
-    Parameters
-    ----------
-    tau_arr : array or float
-        Optical depth of the lower boundary of each atmospheric layer.
-    TEMPER : array
-        Temperature in kelvin at each boundary / interface from top to bottom.
-        This variable is identically named in Stamnes' DISORT.
-    WVNMLO : float
-        Lower bound of wavenumber interval with units m^-1. This variable is identically named in Stamnes' DISORT.
-    WVNMHI : float
-        Upper bound of wavenumber interval with units m^-1. This variable is identically named in Stamnes' DISORT.
-<<<<<<< HEAD
-    omega_arr : optional, array or float
-=======
-    omega_arr : optional, array or scalar
->>>>>>> 14e41982
-        Single-scattering albedo of each atmospheric layer which is required to compute the emissivity of each layer.
-    **kwargs
-        Keyword arguments to pass to ``scipy.integrate.quad_vec``.
-        
-    Returns
-    -------
-    s_poly_coeffs : 2darray
-        Polynomial coefficients of isotropic internal sources.
-        Each row pertains to an atmospheric layer (from top to bottom).
-        The coefficients are arranged from lowest order term to highest.
-
-    """
-    tau_arr = np.atleast_1d(tau_arr)
-    if not len(TEMPER) == len(tau_arr) + 1:
-        raise ValueError(
-            "Missing temperature specification at some boundaries / interfaces."
-        )
-
-    tau_arr_with_0 = np.insert(tau_arr, 0, 0)
-    blackbody_emission_at_each_boundary = sc.integrate.quad_vec(
-        lambda WVNM: Planck(TEMPER, WVNM), WVNMLO, WVNMHI, **kwargs
-    )[0]
-
-    if omega_arr is None:
-        return (
-            linear_spline_coefficients(
-                tau_arr_with_0, blackbody_emission_at_each_boundary, check_inputs=False
-            )
-        )
-    elif np.isscalar(omega_arr):
-        return (
-            linear_spline_coefficients(
-                tau_arr_with_0, blackbody_emission_at_each_boundary, check_inputs=False
-            )
-            * (1 - omega_arr)
-        )
-    else:
-        return (
-            linear_spline_coefficients(
-                tau_arr_with_0, blackbody_emission_at_each_boundary, check_inputs=False
-            )
-            * (1 - omega_arr)[:, None]
-        )
-
-
-
-def generate_emissivity_from_BDRF(N, zeroth_BDRF_Fourier_mode):
-    """Use Kirchoff's law of thermal radiation to determine the (directional) emissivity 
-    of the surface given the zeroth Fourier mode of the Bi-Directional Reflectance Function (BDRF).
-    This computation is automatic and internal to Stamnes' DISORT.
-    This function supplements ``PythonicDISORT.subroutines.blackbody_contrib_to_BCs``.
-    
-    Parameters
-    ----------
-    N : int
-        Number of upper hemisphere quadrature nodes. Equal to ``NQuad // 2``.
-    zeroth_BDRF_Fourier_mode : function or float
-        Zeroth BDRF Fourier mode with arguments ``mu, -mu_p`` of type array
-        and which output has the same dimensions as the outer product of the two arrays.
-        A scalar input represents a constant function and in that case the output 
-        is simply one minus the scalar input.
-
-    Returns
-    -------
-    array or float
-        Emissivity for the blackbody contribution to the lower boundary source ``b_neg``.
-    """
-    if np.isscalar(zeroth_BDRF_Fourier_mode):
-        return 1 - zeroth_BDRF_Fourier_mode
-    else:
-        mu_arr_pos, W = Gauss_Legendre_quad(N)
-    return (
-        1 - 2 * zeroth_BDRF_Fourier_mode(mu_arr_pos, mu_arr_pos) * mu_arr_pos[None, :] @ W
-    )
-
-
-
-def cache_BDRF_Fourier_modes(N, mu0, BDRF_Fourier_modes):
-    """If the same BDRF, number of streams and ``mu0`` will be used repeatedly,
-    consider using this function to cache ``BDRF_Fourier_modes`` and instead input
-    ``cached_BDRF_Fourier_modes`` into ``pydisort``.
-
-    Parameters
-    ----------
-    N : int
-        Number of upper hemisphere quadrature nodes. Equal to ``NQuad // 2``.
-    mu0 : float
-        Cosine of polar angle of the incident beam.
-    BDRF_Fourier_modes : list of functions and scalars
-        BDRF Fourier modes, each a scalar representing a constant function, 
-        or a function with arguments ``mu, -mu_p`` of type array
-        which output has the same dimensions as the outer product of the two arrays.
-
-    Returns
-    -------
-    cached_BDRF_Fourier_modes : list of functions
-        Cached BDRF Fourier modes, each a function with arguments ``mu, -mu_p`` of type array
-        and which output is a scalar (if the Fourier mode was a scalar) 
-        or has the same dimensions as the outer product of the two arrays.
-    """
-    NBDRF = len(BDRF_Fourier_modes)
-    mu_arr_pos = Gauss_Legendre_quad(N)[0]
-
-    BDRF_Fourier_modes_evaluated = [
-        (
-            None
-            if np.isscalar(BDRF_Fourier_modes[m])
-            else BDRF_Fourier_modes[m](mu_arr_pos, np.append(mu_arr_pos, mu0))
-        )
-        for m in range(NBDRF)
-    ]
-
-    cached_BDRF_Fourier_modes = [
-        (
-            lambda mu, neg_mup, m=m: BDRF_Fourier_modes[m]
-            if np.isscalar(BDRF_Fourier_modes[m])
-            else (
-                BDRF_Fourier_modes_evaluated[m][:, [-1]]
-                if len(neg_mup) == 1
-                else BDRF_Fourier_modes_evaluated[m][:, :-1]
-            )
-        )
-        for m in range(NBDRF)
-    ]
-
-    return cached_BDRF_Fourier_modes
-
-
-
-def affine_transform_poly_coeffs(poly_coeffs, a_arr, b_arr):
-    """Given a polynomial C_0 + C_1 x + ... C_n x^n and the affine transformation
-    y -> ax + b, determine the coefficients of the polynomial D_0 + D_1 y + ... D_n y^n.
-
-    Parameters
-    ----------
-    poly_coeffs : 2darray
-        Array with columns [C_0, C_1, ..., C_n]. 
-        The rows correspond to different affine transformations.
-    a_arr : array
-        Scale factors.
-    b_arr : array
-        Translations.
-
-    Returns
-    -------
-    transformed_poly_coeffs : 2darray
-        Array with columns [D_0, D_1, ..., D_n]. 
-        The rows correspond to different affine transformations.
-    """
-    if np.any(a_arr) == 0:
-        raise ValueError("The scale factors must be non-zero.") 
-    
-    Ntransformations, Ncoeffs = np.shape(poly_coeffs)
-    Ncoeffs_arange = np.arange(Ncoeffs)
-    pascal = sc.linalg.pascal(Ncoeffs, kind="upper")
-    pow_for_shifts = np.where(
-        pascal == 0, 0, Ncoeffs_arange[None, :] - Ncoeffs_arange[:, None]
-    )
-
-    T = (
-        pascal[None, :, :]
-        * (1 / a_arr)[:, None, None] ** (Ncoeffs_arange[None, None, :])
-        * (-b_arr[:, None, None]) ** pow_for_shifts[None, :, :]
-    )  # Transformation matrix for the polynomial coefficients
-    
-    return np.einsum("lij, lj -> li", T, poly_coeffs, optimize=True)
-
-
-
-def interpolate(u, mu_arr):
-    """Polynomial (Barycentric) interpolation with respect to ``mu``. The output 
-    is a function that is continuous and variable in all three arguments: ``mu``, ``tau`` and ``phi``.
-    Discussed in sections 3.7 and 6.3 of the Comprehensive Documentation.
-
-    Parameters
-    ----------
-    u or u0 : function
-        Non-interpolated intensity function as given by ``pydisort``.
-
-    Returns
-    -------
-    u_interpol : function
-        Intensity function with arguments ``(mu, tau, phi)`` (for ``u``) 
-        or ``(mu, tau)`` (for ``u0``) each an array or scalar.
-        Returns an ndarray with axes corresponding to variation with each argument in the same order.
-        Pass ``is_antiderivative_wrt_tau = True`` (defaults to ``False``)
-        to switch to an antiderivative of the function with respect to ``tau``.
-        Pass ``return_Fourier_error = True`` (defaults to ``False``) to return the 
-        Cauchy / Fourier convergence evaluation (type: float) for the last Fourier term.
-        Pass ``return_tau_arr`` to return ``tau_arr`` (defaults to ``False``).
-
-    """
-    
-    N = len(mu_arr) // 2
-    mu_arr_pos = mu_arr[:N]
-    
-    u_pos_interpol = sc.interpolate.BarycentricInterpolator(mu_arr_pos)
-    u_neg_interpol = sc.interpolate.BarycentricInterpolator(-mu_arr_pos)
-    
-    if u.__code__.co_argcount == 5: # Function is u instead of u0
-        def u_interpol(mu, tau, phi, is_antiderivative_wrt_tau=False, return_Fourier_error=False, return_tau_arr=False):
-            if not np.all(np.abs(mu) <= 1):
-                raise ValueError("mu values must be between -1 and 1.")
-            
-            mu = np.atleast_1d(mu)
-
-            if return_Fourier_error or return_tau_arr:
-                u_outputs = u(tau, phi, is_antiderivative_wrt_tau, return_Fourier_error, return_tau_arr)
-                u_cache = u_outputs[0]
-            else:
-                u_cache = u(tau, phi, is_antiderivative_wrt_tau)
-            
-            results = np.empty((len(mu),) + np.shape(u_cache)[1:])
-            mask_pos = mu > 0
-            mask_else = ~mask_pos
-            
-            if np.any(mask_pos):
-                u_pos_interpol.set_yi(u_cache[:N])
-                results[mask_pos] = u_pos_interpol(mu[mask_pos])
-            if np.any(mask_else):
-                u_neg_interpol.set_yi(u_cache[N:])
-                results[mask_else] = u_neg_interpol(mu[mask_else])
-            
-            if return_Fourier_error or return_tau_arr:
-                return (np.squeeze(results)[()],) + u_outputs[1:]
-            else:
-                return np.squeeze(results)[()]
-    
-    elif u.__code__.co_argcount == 4: # Function is u0 instead of u
-        def u_interpol(mu, tau, is_antiderivative_wrt_tau=False, return_Fourier_error=False, return_tau_arr=False):
-            if not np.all(np.abs(mu) <= 1):
-                raise ValueError("mu values must be between -1 and 1.")
-            
-            mu = np.atleast_1d(mu)
-
-            if return_Fourier_error or return_tau_arr:
-                u_outputs = u(tau, is_antiderivative_wrt_tau, return_Fourier_error, return_tau_arr)
-                u_cache = u_outputs[0]
-            else:
-                u_cache = u(tau, is_antiderivative_wrt_tau)
-            
-            results = np.empty((len(mu),) + np.shape(u_cache)[1:])
-            mask_pos = mu > 0
-            mask_else = ~mask_pos
-            
-            if np.any(mask_pos):
-                u_pos_interpol.set_yi(u_cache[:N])
-                results[mask_pos] = u_pos_interpol(mu[mask_pos])
-            if np.any(mask_else):
-                u_neg_interpol.set_yi(u_cache[N:])
-                results[mask_else] = u_neg_interpol(mu[mask_else])
-            
-            if return_Fourier_error or return_tau_arr:
-                return (np.squeeze(results)[()],) + u_outputs[1:]
-            else:
-                return np.squeeze(results)[()]
-    else:
-        raise ValueError("This subroutine can only interpolate u or u0")
-    
-    return u_interpol
-         
-
-
-def to_diag_ordered_form(A, Nsuperdiags, Nsubdiags):
-    """
-    Convert some matrix A to the diagonal ordered form required by ``scipy.linalg.solve_banded``.
-
-    Parameters
-    ----------
-    A : 2darray
-        The square matrix to be converted.
-    Nsuperdiags : int
-        The number of super-diagonals.
-    Nsubdiags : int
-        The number of sub-diagonals.
-
-    Returns
-    -------
-    2darray
-        The diagonal ordered form matrix as required by ``scipy.linalg.solve_banded``.
-    """
-    n = A.shape[0]
-    indices = np.arange(n)
-
-    return np.concatenate(
-        [
-            A[
-                indices - np.arange(Nsuperdiags, -1, -1)[:, None],
-                indices[None, :],
-            ],
-            A[
-                indices - np.arange(n - 1, n - Nsubdiags - 1, -1)[:, None],
-                indices[None, :],
-            ],
-        ],
-        axis=0,
-    )
-
-
-    
-def _mathscr_v(tau,                              # Input optical depths
-                l,                               # Layer index of each input optical depth
-                Nscoeffs,                        # Number of isotropic source polynomial coefficients
-                s_poly_coeffs,                   # Polynomial coefficients of isotropic source
-                G,                               # Eigenvector matrices
-                K,                               # Eigenvalues
-                G_inv,                           # Inverse of eigenvector matrix
-                mu_arr,                          # Quadrature nodes for both hemispheres
-                is_antiderivative_wrt_tau=False, # Switch to an antiderivative of the function?
-                ):
-    """Particular solution for isotropic internal sources.
-    Refer to section 3.6.1 of the Comprehensive Documentation.
-    It has many seemingly redundant arguments to maximize 
-    precomputation in the ``_assemble_intensity_and_fluxes`` 
-    and ``_solve_for_coeffs`` functions which call it.
-    
-    Arguments of _mathscr_v
-    |          Variable             |                   Shape                   |
-    | ----------------------------- | ----------------------------------------- |
-    | ``tau``                       | ``Ntau``                                  |
-    | ``l``                         | ``Ntau``                                  |
-    | ``Nscoeffs``                  | scalar                                    |
-    | ``s_poly_coeffs``             | ``NLayers x Nscoeffs``                    |
-    | ``G``                         | ``NLayers<= x NQuad x NQuad``             |
-    | ``K``                         | ``NLayers<= x NQuad``                     |
-    | ``G_inv``                     | ``NLayers<= x NQuad x NQuad`` or ``None`` |
-    | ``mu_arr``                    | ``NQuad``                                 |
-    | ``is_antiderivative_wrt_tau`` | boolean                                   |
-    
-    Notable internal variables of _mathscr_v
-    |     Variable     |                Shape                  | 
-    | ---------------- | ------------------------------------- |
-    | i_arr            | ``Nscoeffs``                          |
-    | i_arr_repeat     | ``Nscoeffs*(Nscoeffs+1)/2``           | Using triangular number formula
-    | j_arr            | ``Nscoeffs*(Nscoeffs+1)/2``           | Using triangular number formula
-    | s_poly_coeffs_nj | ``NLayers x Nscoeffs*(Nscoeffs+1)/2`` |
-    | OUTPUT           | ``NQuad x Ntau``                      |
-    """
-    n = Nscoeffs - 1
-    shape = np.shape(K)
-    i_arr = np.arange(Nscoeffs)
-    i_arr_repeat = np.repeat(i_arr, i_arr + 1)
-    j_arr = np.concatenate([i_arr[:i] for i in range(1, Nscoeffs + 1)])
-    s_poly_coeffs_nj = s_poly_coeffs[:, n - j_arr]
-
-    mathscr_v_coeffs = np.zeros((Nscoeffs, shape[0], shape[1]))
-    np.add.at(
-        mathscr_v_coeffs,
-        i_arr_repeat,
-        np.moveaxis(
-            (sc.special.factorial(n - j_arr) / sc.special.factorial(n - i_arr_repeat))[
-                None, None, :
-            ]
-            * K[:, :, None] ** -(i_arr_repeat - j_arr + 1)[None, None, :]
-            * s_poly_coeffs_nj[:, None, :],
-            -1,
-            0,
-        ),
-    )
-    
-    powers = np.arange(Nscoeffs - 1, -1, -1)[None, :]
-    if is_antiderivative_wrt_tau:
-        tau_poly = tau[:, None] ** (powers + 1) / (powers + 1)
-    else:
-        tau_poly = tau[:, None] ** powers
-    
-    return np.einsum(
-        "tik, tc, ctk -> it",
-        G[l, :, :],
-        tau_poly,
-        (mathscr_v_coeffs * (G_inv @ (1 / mu_arr))[None, :, :])[:, l, :],
-        optimize=True,
-    )
-    
-
-
-def _compare(results, mu_to_compare, reorder_mu, flux_up, flux_down, u=None):
-    """Performs pointwise comparisons between results from Stamnes' DISORT,
-    which are stored in ``.npz`` files, against results from PythonicDISORT. Used in our PyTests.
-    See the ``*_test`` Jupyter Notebooks to see how this function is used and the arguments that go into it.
-    
-    """
-    # Load saved results from Stamnes' DISORT
-    flup = results["flup"]
-    rfldn = results["rfldn"]
-    rfldir = results["rfldir"]
-    if u is not None:
-        uu = results["uu"]
-
-    # Load comparison points
-    tau_test_arr = results["tau_test_arr"]
-    if u is not None:
-        phi_arr = results["phi_arr"]
-
-    # Perform and print the comparisons
-    # --------------------------------------------------------------------------------------------------
-    print("Max pointwise differences")
-    print()
-
-    # Upward (diffuse) fluxes
-    print("Upward (diffuse) fluxes")
-    diff_flux_up = np.abs(flup - flux_up(tau_test_arr))
-    ratio_flux_up = np.divide(
-        diff_flux_up,
-        flup,
-        out=np.zeros_like(diff_flux_up),
-        where=(flup != 0),
-    )
-    print("Difference =", np.max(diff_flux_up))
-    print("Difference ratio =", np.max(ratio_flux_up))
-    print()
-
-    # Downward (diffuse) fluxes
-    print("Downward (diffuse) fluxes")
-    diff_flux_down_diffuse = np.abs(rfldn - flux_down(tau_test_arr)[0])
-    ratio_flux_down_diffuse = np.divide(
-        diff_flux_down_diffuse,
-        rfldn,
-        out=np.zeros_like(diff_flux_down_diffuse),
-        where=(rfldn != 0),
-    )
-    print("Difference =", np.max(diff_flux_down_diffuse))
-    print(
-        "Difference ratio =",
-        np.max(ratio_flux_down_diffuse),
-    )
-    print()
-
-    # Direct (downward) fluxes
-    print("Direct (downward) fluxes")
-    diff_flux_down_direct = np.abs(rfldir - flux_down(tau_test_arr)[1])
-    ratio_flux_down_direct = np.divide(
-        diff_flux_down_direct,
-        rfldir,
-        out=np.zeros_like(diff_flux_down_direct),
-        where=(rfldir != 0),
-    )
-    print("Difference =", np.max(diff_flux_down_direct))
-    print(
-        "Difference ratio =",
-        np.max(ratio_flux_down_direct),
-    )
-    print()
-    
-    if u is not None:
-        # Intensity
-        u_cache = u(tau_test_arr, phi_arr)[reorder_mu].reshape(np.shape(uu))
-        diff = np.abs(uu - u_cache)[mu_to_compare]
-        diff_ratio = np.divide(
-            diff,
-            uu[mu_to_compare],
-            out=np.zeros_like(diff),
-            where=(uu[mu_to_compare] != 0),
-        )
-        max_diff_tau_index = np.argmax(np.max(np.max(diff, axis=0), axis=1))
-        max_ratio_tau_index = np.argmax(np.max(np.max(diff_ratio, axis=0), axis=1))
-        
-        diff_tau_pt = tau_test_arr[max_diff_tau_index]
-        ratio_tau_pt = tau_test_arr[max_ratio_tau_index]
-        print("Intensities")
-        print()
-        print("At tau = " + str(diff_tau_pt))
-        print("Max pointwise difference =", np.max(diff[:, max_diff_tau_index, :]))
-        print("At tau = " + str(ratio_tau_pt))
-        print("Max pointwise difference ratio =", np.max(diff_ratio[:, max_ratio_tau_index, :]))
-        print()
-
-        return (
-            diff_flux_up,
-            ratio_flux_up,
-            diff_flux_down_diffuse,
-            ratio_flux_down_diffuse,
-            diff_flux_down_direct,
-            ratio_flux_down_direct,
-            diff,
-            diff_ratio,
-        )
-    
-    else:
-        return (
-            diff_flux_up,
-            ratio_flux_up,
-            diff_flux_down_diffuse,
-            ratio_flux_down_diffuse,
-            diff_flux_down_direct,
-            ratio_flux_down_direct,
+import numpy as np
+import scipy as sc
+from math import pi
+
+
+
+def transform_interval(arr, c, d, a, b):
+    """Affine transformation of an array from interval [a, b] to [c, d].
+
+    Parameters
+    ----------
+    arr : array
+        The 1D array to transform.
+    c : float
+        The beginning of interval [c, d].
+    d : float
+        The end of interval [c, d].
+    a : float, optional
+        The beginning of interval [a, b].
+    b : float, optional
+        The end of interval [a, b].
+
+    Returns
+    -------
+    array
+        The transformed 1D array.
+
+    """
+    return (arr - a) * (d - c) / (b - a) + c
+
+
+
+def transform_weights(weights, c, d, a, b):
+    """Transforms an array of quadrature weights from interval [a, b] to [c, d].
+
+    Parameters
+    ----------
+    weights : array
+        The weights to transform.
+    c : float
+        The beginning of interval [c, d].
+    d : float
+        The end of interval [c, d].
+    a : float, optional
+        The beginning of interval [a, b].
+    b : float, optional
+        The end of interval [a, b].
+
+    Returns
+    -------
+    array
+        The transformed weights.
+
+    """
+    return weights * (d - c) / (b - a)
+
+
+
+def calculate_nu(mu, phi, mu_p, phi_p):
+    """Calculates the cosine of the scattering angle ``nu`` 
+    between incident angle ``(mu_p, phi_p)`` and scattering angle ``(mu, phi)``.
+
+    Parameters
+    ----------
+    mu : array
+        Cosine of outgoing polar angles.
+    phi : array
+        Outgoing azimuthal angles.
+    mu_p : array
+        Cosine of incident polar angles.
+    phi_p : array
+        Incident azimuthal angles.
+
+    Returns
+    -------
+    nu : ndarray
+        Cosine of scattering angles which axes capture variation with ``mu, phi, mu_p, phi_p`` respectively.
+
+    """
+    mu, phi, mu_p, phi_p = np.atleast_1d(mu, phi, mu_p, phi_p)
+    nu = mu_p[None, None, :, None] * mu[:, None, None, None] + np.sqrt(1 - mu_p**2)[
+        None, None, :, None
+    ] * np.sqrt(1 - mu**2)[:, None, None, None] * np.cos(
+        phi_p[None, None, None, :] - phi[None, :, None, None]
+    )
+    return np.squeeze(nu)
+
+
+
+def Gauss_Legendre_quad(N, c=0, d=1):
+    """Generates Gauss-Legendre quadrature zero points and weights for integration from c to d.
+
+    Parameters
+    ----------
+    N : int (will be converted to int)
+        Number of quadrature nodes.
+    c : float, optional
+        Start of integration interval.
+    d : float, optional
+        End of integration interval.
+
+    Returns
+    -------
+    array
+        Quadrature zero points.
+    array
+        Quadrature weights.
+
+    """
+    mu_arr_pos, W = np.polynomial.legendre.leggauss(int(N))
+
+    return transform_interval(mu_arr_pos, c, d, -1, 1), transform_weights(W, c, d, -1, 1)
+
+
+
+def Clenshaw_Curtis_quad(Nphi, c=0, d=(2 * pi)):
+    """Generates Clenshaw-Curtis quadrature zero points and weights for integration from c to d.
+
+    Parameters
+    ----------
+    Nphi : int
+        Number of quadrature nodes.
+    c : float, optional
+        Start of integration interval.
+    d : float, optional
+        End of integration interval.
+
+    Returns
+    -------
+    array
+        Quadrature zero points.
+    array
+        Quadrature weights.
+
+    """
+    # Ensure that the number of nodes is odd and greater than 2
+    if not (Nphi > 2 and Nphi % 2 == 1):
+        raise ValueError("The number of quadrature nodes must be odd and greater than 2.")
+
+    Nphi -= 1  # The extra index corresponds to the point 0 which we will add later
+    Nphi_pos = Nphi // 2
+    phi_arr_pos = np.cos(pi * np.arange(Nphi_pos) / Nphi)
+    phi_arr = np.concatenate([-phi_arr_pos, [0], np.flip(phi_arr_pos)])
+    diff = np.insert(2 / (1 - 4 * np.arange(1, Nphi_pos + 1) ** 2), 0, 2)
+    weights_phi_pos = sc.fft.idct(diff, type=1)
+    weights_phi_pos[0] /= 2
+    full_weights_phi = np.hstack((weights_phi_pos, np.flip(weights_phi_pos[:-1])))
+
+    return transform_interval(phi_arr, c, d, -1, 1), transform_weights(full_weights_phi, c, d, -1, 1)
+
+
+
+def generate_FD_mat(Ntau, a, b):
+    """Generates a sparse first derivative central difference (second-order accuracy) 
+    matrix on [a,b] in ``csr`` format with ``Ntau`` grid points.
+    Second order forward or backward differences are used at the boundaries.
+
+    Parameters
+    ----------
+    Nphi : int
+        Number of grid nodes.
+    a : float, optional
+        Start of diffentiation interval.
+    b : float, optional
+        End of diffentiation interval.
+
+    Returns
+    -------
+    array
+        The differentiation grid.
+    sparse 2darray
+        The finite difference matrix.
+
+    """
+    tau_arr = np.linspace(a, b, Ntau)
+    h = tau_arr[1] - tau_arr[0]
+
+    diagonal = np.ones(Ntau) / (2 * h)
+    first_deriv = sc.sparse.diags(diagonal[:-1], 1, format="lil")
+    first_deriv.setdiag(-diagonal[:-1], -1)
+
+    first_deriv[0, 0] = -3 / (2 * h)
+    first_deriv[0, 1] = 2 / h
+    first_deriv[0, 2] = -1 / (2 * h)
+    first_deriv[-1, -1] = 3 / (2 * h)
+    first_deriv[-1, -2] = -2 / h
+    first_deriv[-1, -3] = 1 / (2 * h)
+
+    return tau_arr, first_deriv.tocsr()
+  
+
+
+def atleast_2d_append(*arys):
+    """View inputs as arrays with at least two dimensions. 
+    Dimensions are added as necessary to the back of the shape tuple rather than to the front.
+        
+        This is exactly NumPy's ``numpy.atleast_2d`` function but altered to add dimensions to the back of the shape tuple rather than to the front.
+        View the documentation for ``numpy.atleast_2d`` at https://numpy.org/doc/stable/reference/generated/numpy.atleast_2d.html.
+
+    Parameters
+    ----------
+    arys1, arys2, ... : array_like
+        One or more array-like sequences.  Non-array inputs are converted
+        to arrays.  Arrays that already have two or more dimensions are
+        preserved.
+
+    Returns
+    -------
+    res, res2, ... : ndarray
+        An array, or list of arrays, each with ``a.ndim >= 2``.
+        Copies are avoided where possible, and views with two or more
+        dimensions are returned.
+
+    """
+    res = []
+    for ary in arys:
+        ary = np.asanyarray(ary)
+        if ary.ndim == 0:
+            result = ary.reshape(1, 1)
+        elif ary.ndim == 1:
+            result = ary[:, np.newaxis]
+        else:
+            result = ary
+        res.append(result)
+    if len(res) == 1:
+        return res[0]
+    else:
+        return res
+       
+       
+        
+def generate_diff_act_flux_funcs(u0):
+    """Generates the up and down diffuse actinic flux functions respectively.
+    This is a use case of the ``u0`` function which is an output of ``pydisort``.
+    The reclassification of delta-scaled actinic flux is automatically performed.
+    The computation of actinic fluxes is similar to that of energetic fluxes
+    and the latter is discussed in section 3.8 of the Comprehensive Documentation.
+
+    Parameters
+    ----------
+    u0 : func
+        Zeroth Fourier mode of the intensity.
+        See the fourth "return" of the ``pydisort`` function.
+
+    Returns
+    -------
+    Fp_act(tau) : function
+        Actinic flux function with argument ``tau`` (type: array) for positive (upward) ``mu`` values.
+        Returns the diffuse flux magnitudes (type: array).
+        Pass ``is_antiderivative_wrt_tau = True`` (defaults to ``False``)
+        to switch to an antiderivative of the function with respect to ``tau``.
+        Pass ``return_tau_arr`` to return ``tau_arr`` (defaults to ``False``).
+    Fm_act(tau) : function
+        Actinic flux function with argument ``tau`` (type: array) for negative (downward) ``mu`` values.
+        Returns the diffuse flux magnitudes (type: array).
+        Pass ``is_antiderivative_wrt_tau = True`` (defaults to ``False``)
+        to switch to an antiderivative of the function with respect to ``tau``.
+        Pass ``return_tau_arr`` to return ``tau_arr`` (defaults to ``False``).
+
+    """
+    N = len(u0(0)) // 2
+    GL_weights = Gauss_Legendre_quad(N)[1]
+
+    # Note that the zeroth axis of the array u0(tau) captures variation with mu
+    def flux_act_up(tau, is_antiderivative_wrt_tau=False, return_tau_arr=False):
+        if return_tau_arr:
+            (
+                u0_cache, 
+                tau_arr,
+            ) = u0(tau, is_antiderivative_wrt_tau, True)
+            return np.squeeze(2 * pi * GL_weights @ u0_cache[:N])[()], tau_arr
+        else:
+            return np.squeeze(2 * pi * GL_weights @ u0(tau, is_antiderivative_wrt_tau)[:N])[()]
+        
+    def flux_act_down_diffuse(tau, is_antiderivative_wrt_tau=False, return_tau_arr=False):
+        if return_tau_arr:
+            (
+                u0_cache, 
+                tau_arr,
+                act_dscale_reclassification,
+            ) = u0(tau, is_antiderivative_wrt_tau, True, _return_act_dscale_for_reclass=True)
+            result_without_reclassification = 2 * pi * GL_weights @ u0_cache[N:]
+            return np.squeeze(result_without_reclassification + act_dscale_reclassification)[()], tau_arr
+        else:
+            (
+                u0_cache, 
+                act_dscale_reclassification,
+            ) = u0(tau, is_antiderivative_wrt_tau, False, _return_act_dscale_for_reclass=True)
+            result_without_reclassification = 2 * pi * GL_weights @ u0_cache[N:]
+            return np.squeeze(result_without_reclassification + act_dscale_reclassification)[()]
+    
+    return flux_act_up, flux_act_down_diffuse
+
+
+
+def Planck(T, WVNM):
+    """The Planck function for intensity leaving a blackbody surface,
+    with units W / m^2 to match Stamnes' DISORT.
+
+    Parameters
+    ----------
+    T : float or array
+        Temperatures in kelvin.
+    WVNM : float
+        Wavenumber with units m^-1.
+
+    Returns
+    -------
+    float or array
+        Emitted power per unit area from a blackbody surface with units W / m^2.
+
+    """
+    T = np.atleast_1d(T)
+    not_zeros_ind = T != 0
+    
+    results = np.zeros(len(T))
+    if np.sum(not_zeros_ind) > 0:
+        results[~not_zeros_ind] = 0
+        
+        # Coded in this way to prevent overflow
+        expterm = np.exp(-100 * sc.constants.h * sc.constants.c * WVNM / (sc.constants.k * T[not_zeros_ind]))
+        results[not_zeros_ind] = (2e8 * sc.constants.h * sc.constants.c**2 * WVNM**3 * expterm) / (1 - expterm)
+        
+    return np.squeeze(results)[()]
+    
+    
+
+def blackbody_contrib_to_BCs(T, WVNMLO, WVNMHI, **kwargs):
+    """Compute blackbody contribution to each BC (``b_pos`` or ``b_neg``), 
+    i.e. the blackbody emission of that boundary, with units W / m^2.
+    This convenience function is provided to help match the inputs for Stamnes' DISORT to those for PythonicDISORT.
+    Users will have to manually adjust emissivities but ``PythonicDISORT.subroutines.generate_emissivity_from_BDRF``
+    can help with that.
+    
+    Parameters
+    ----------
+    T : float or array
+        Temperatures in kelvin.
+    WVNMLO : float
+        Lower bound of wavenumber interval with units m^-1. This variable is identically named in Stamnes' DISORT.
+    WVNMHI : float
+        Upper bound of wavenumber interval with units m^-1. This variable is identically named in Stamnes' DISORT.
+    **kwargs
+        Keyword arguments to pass to ``scipy.integrate.quad_vec``.
+        
+    Returns
+    -------
+    float or array
+        The blackbody emission of each boundary with units W / m^2.
+    """ 
+    return np.squeeze(sc.integrate.quad_vec(lambda WVNM: Planck(T, WVNM), WVNMLO, WVNMHI, **kwargs)[0])
+
+
+
+def linear_spline_coefficients(x, y, check_inputs=True):
+    """Compute the coefficients of a linear spline interpolation.
+
+    Parameters
+    ----------
+    x : array
+        Array of `x` data points.
+    y : array
+        Array of `y` data points.
+
+    Returns
+    -------
+    2darray
+        The coefficients with axes (segment, ascending polynomial order) which is required by ``pydisort``.
+
+    """
+    # Input checks
+    if check_inputs:
+        if not len(x) > 1:
+            raise ValueError("At least 2 points are required.")
+        if not len(x) == len(y):
+            raise ValueError("The number of x and y points must be equal.")
+        if not np.all(np.diff(x) > 0):
+            raise ValueError("The x values must be sorted in ascending order.")
+    
+    slopes = (y[1:] - y[:-1]) / (x[1:] - x[:-1])
+    intercepts = y[:-1] - slopes * x[:-1]
+    
+    return np.array((intercepts, slopes)).T
+
+
+
+def generate_s_poly_coeffs(tau_arr, TEMPER, WVNMLO, WVNMHI, omega_arr=None, **kwargs):
+    """Generate DISORT-equivalent ``s_poly_coeffs`` for input into ``pydisort``.
+    This convenience function is provided to help match the inputs for Stamnes' DISORT to those for PythonicDISORT.
+    If ``omega_arr`` is specified, the coefficients will be multiplied by emissivity factors equal to ``1 - omega_arr`` 
+    per Kirchoff's law of thermal radiation, and Kirchoff's law is enforced in Stamnes' DISORT. 
+    Otherwise, the emissivities will be set to 1 and users can multiply their own emissivity factors.
+    
+    Parameters
+    ----------
+    tau_arr : array or float
+        Optical depth of the lower boundary of each atmospheric layer.
+    TEMPER : array
+        Temperature in kelvin at each boundary / interface from top to bottom.
+        This variable is identically named in Stamnes' DISORT.
+    WVNMLO : float
+        Lower bound of wavenumber interval with units m^-1. This variable is identically named in Stamnes' DISORT.
+    WVNMHI : float
+        Upper bound of wavenumber interval with units m^-1. This variable is identically named in Stamnes' DISORT.
+    omega_arr : optional, array or float
+        Single-scattering albedo of each atmospheric layer which is required to compute the emissivity of each layer.
+    **kwargs
+        Keyword arguments to pass to ``scipy.integrate.quad_vec``.
+        
+    Returns
+    -------
+    s_poly_coeffs : 2darray
+        Polynomial coefficients of isotropic internal sources.
+        Each row pertains to an atmospheric layer (from top to bottom).
+        The coefficients are arranged from lowest order term to highest.
+
+    """
+    tau_arr = np.atleast_1d(tau_arr)
+    if not len(TEMPER) == len(tau_arr) + 1:
+        raise ValueError(
+            "Missing temperature specification at some boundaries / interfaces."
+        )
+
+    tau_arr_with_0 = np.insert(tau_arr, 0, 0)
+    blackbody_emission_at_each_boundary = sc.integrate.quad_vec(
+        lambda WVNM: Planck(TEMPER, WVNM), WVNMLO, WVNMHI, **kwargs
+    )[0]
+
+    if omega_arr is None:
+        return (
+            linear_spline_coefficients(
+                tau_arr_with_0, blackbody_emission_at_each_boundary, check_inputs=False
+            )
+        )
+    elif np.isscalar(omega_arr):
+        return (
+            linear_spline_coefficients(
+                tau_arr_with_0, blackbody_emission_at_each_boundary, check_inputs=False
+            )
+            * (1 - omega_arr)
+        )
+    else:
+        return (
+            linear_spline_coefficients(
+                tau_arr_with_0, blackbody_emission_at_each_boundary, check_inputs=False
+            )
+            * (1 - omega_arr)[:, None]
+        )
+
+
+
+def generate_emissivity_from_BDRF(N, zeroth_BDRF_Fourier_mode):
+    """Use Kirchoff's law of thermal radiation to determine the (directional) emissivity 
+    of the surface given the zeroth Fourier mode of the Bi-Directional Reflectance Function (BDRF).
+    This computation is automatic and internal to Stamnes' DISORT.
+    This function supplements ``PythonicDISORT.subroutines.blackbody_contrib_to_BCs``.
+    
+    Parameters
+    ----------
+    N : int
+        Number of upper hemisphere quadrature nodes. Equal to ``NQuad // 2``.
+    zeroth_BDRF_Fourier_mode : function or float
+        Zeroth BDRF Fourier mode with arguments ``mu, -mu_p`` of type array
+        and which output has the same dimensions as the outer product of the two arrays.
+        A scalar input represents a constant function and in that case the output 
+        is simply one minus the scalar input.
+
+    Returns
+    -------
+    array or float
+        Emissivity for the blackbody contribution to the lower boundary source ``b_neg``.
+    """
+    if np.isscalar(zeroth_BDRF_Fourier_mode):
+        return 1 - zeroth_BDRF_Fourier_mode
+    else:
+        mu_arr_pos, W = Gauss_Legendre_quad(N)
+    return (
+        1 - 2 * zeroth_BDRF_Fourier_mode(mu_arr_pos, mu_arr_pos) * mu_arr_pos[None, :] @ W
+    )
+
+
+
+def cache_BDRF_Fourier_modes(N, mu0, BDRF_Fourier_modes):
+    """If the same BDRF, number of streams and ``mu0`` will be used repeatedly,
+    consider using this function to cache ``BDRF_Fourier_modes`` and instead input
+    ``cached_BDRF_Fourier_modes`` into ``pydisort``.
+
+    Parameters
+    ----------
+    N : int
+        Number of upper hemisphere quadrature nodes. Equal to ``NQuad // 2``.
+    mu0 : float
+        Cosine of polar angle of the incident beam.
+    BDRF_Fourier_modes : list of functions and scalars
+        BDRF Fourier modes, each a scalar representing a constant function, 
+        or a function with arguments ``mu, -mu_p`` of type array
+        which output has the same dimensions as the outer product of the two arrays.
+
+    Returns
+    -------
+    cached_BDRF_Fourier_modes : list of functions
+        Cached BDRF Fourier modes, each a function with arguments ``mu, -mu_p`` of type array
+        and which output is a scalar (if the Fourier mode was a scalar) 
+        or has the same dimensions as the outer product of the two arrays.
+    """
+    NBDRF = len(BDRF_Fourier_modes)
+    mu_arr_pos = Gauss_Legendre_quad(N)[0]
+
+    BDRF_Fourier_modes_evaluated = [
+        (
+            None
+            if np.isscalar(BDRF_Fourier_modes[m])
+            else BDRF_Fourier_modes[m](mu_arr_pos, np.append(mu_arr_pos, mu0))
+        )
+        for m in range(NBDRF)
+    ]
+
+    cached_BDRF_Fourier_modes = [
+        (
+            lambda mu, neg_mup, m=m: BDRF_Fourier_modes[m]
+            if np.isscalar(BDRF_Fourier_modes[m])
+            else (
+                BDRF_Fourier_modes_evaluated[m][:, [-1]]
+                if len(neg_mup) == 1
+                else BDRF_Fourier_modes_evaluated[m][:, :-1]
+            )
+        )
+        for m in range(NBDRF)
+    ]
+
+    return cached_BDRF_Fourier_modes
+
+
+
+def affine_transform_poly_coeffs(poly_coeffs, a_arr, b_arr):
+    """Given a polynomial C_0 + C_1 x + ... C_n x^n and the affine transformation
+    y -> ax + b, determine the coefficients of the polynomial D_0 + D_1 y + ... D_n y^n.
+
+    Parameters
+    ----------
+    poly_coeffs : 2darray
+        Array with columns [C_0, C_1, ..., C_n]. 
+        The rows correspond to different affine transformations.
+    a_arr : array
+        Scale factors.
+    b_arr : array
+        Translations.
+
+    Returns
+    -------
+    transformed_poly_coeffs : 2darray
+        Array with columns [D_0, D_1, ..., D_n]. 
+        The rows correspond to different affine transformations.
+    """
+    if np.any(a_arr) == 0:
+        raise ValueError("The scale factors must be non-zero.") 
+    
+    Ntransformations, Ncoeffs = np.shape(poly_coeffs)
+    Ncoeffs_arange = np.arange(Ncoeffs)
+    pascal = sc.linalg.pascal(Ncoeffs, kind="upper")
+    pow_for_shifts = np.where(
+        pascal == 0, 0, Ncoeffs_arange[None, :] - Ncoeffs_arange[:, None]
+    )
+
+    T = (
+        pascal[None, :, :]
+        * (1 / a_arr)[:, None, None] ** (Ncoeffs_arange[None, None, :])
+        * (-b_arr[:, None, None]) ** pow_for_shifts[None, :, :]
+    )  # Transformation matrix for the polynomial coefficients
+    
+    return np.einsum("lij, lj -> li", T, poly_coeffs, optimize=True)
+
+
+
+def interpolate(u, mu_arr):
+    """Polynomial (Barycentric) interpolation with respect to ``mu``. The output 
+    is a function that is continuous and variable in all three arguments: ``mu``, ``tau`` and ``phi``.
+    Discussed in sections 3.7 and 6.3 of the Comprehensive Documentation.
+
+    Parameters
+    ----------
+    u or u0 : function
+        Non-interpolated intensity function as given by ``pydisort``.
+
+    Returns
+    -------
+    u_interpol : function
+        Intensity function with arguments ``(mu, tau, phi)`` (for ``u``) 
+        or ``(mu, tau)`` (for ``u0``) each an array or scalar.
+        Returns an ndarray with axes corresponding to variation with each argument in the same order.
+        Pass ``is_antiderivative_wrt_tau = True`` (defaults to ``False``)
+        to switch to an antiderivative of the function with respect to ``tau``.
+        Pass ``return_Fourier_error = True`` (defaults to ``False``) to return the 
+        Cauchy / Fourier convergence evaluation (type: float) for the last Fourier term.
+        Pass ``return_tau_arr`` to return ``tau_arr`` (defaults to ``False``).
+
+    """
+    
+    N = len(mu_arr) // 2
+    mu_arr_pos = mu_arr[:N]
+    
+    u_pos_interpol = sc.interpolate.BarycentricInterpolator(mu_arr_pos)
+    u_neg_interpol = sc.interpolate.BarycentricInterpolator(-mu_arr_pos)
+    
+    if u.__code__.co_argcount == 5: # Function is u instead of u0
+        def u_interpol(mu, tau, phi, is_antiderivative_wrt_tau=False, return_Fourier_error=False, return_tau_arr=False):
+            if not np.all(np.abs(mu) <= 1):
+                raise ValueError("mu values must be between -1 and 1.")
+            
+            mu = np.atleast_1d(mu)
+
+            if return_Fourier_error or return_tau_arr:
+                u_outputs = u(tau, phi, is_antiderivative_wrt_tau, return_Fourier_error, return_tau_arr)
+                u_cache = u_outputs[0]
+            else:
+                u_cache = u(tau, phi, is_antiderivative_wrt_tau)
+            
+            results = np.empty((len(mu),) + np.shape(u_cache)[1:])
+            mask_pos = mu > 0
+            mask_else = ~mask_pos
+            
+            if np.any(mask_pos):
+                u_pos_interpol.set_yi(u_cache[:N])
+                results[mask_pos] = u_pos_interpol(mu[mask_pos])
+            if np.any(mask_else):
+                u_neg_interpol.set_yi(u_cache[N:])
+                results[mask_else] = u_neg_interpol(mu[mask_else])
+            
+            if return_Fourier_error or return_tau_arr:
+                return (np.squeeze(results)[()],) + u_outputs[1:]
+            else:
+                return np.squeeze(results)[()]
+    
+    elif u.__code__.co_argcount == 4: # Function is u0 instead of u
+        def u_interpol(mu, tau, is_antiderivative_wrt_tau=False, return_Fourier_error=False, return_tau_arr=False):
+            if not np.all(np.abs(mu) <= 1):
+                raise ValueError("mu values must be between -1 and 1.")
+            
+            mu = np.atleast_1d(mu)
+
+            if return_Fourier_error or return_tau_arr:
+                u_outputs = u(tau, is_antiderivative_wrt_tau, return_Fourier_error, return_tau_arr)
+                u_cache = u_outputs[0]
+            else:
+                u_cache = u(tau, is_antiderivative_wrt_tau)
+            
+            results = np.empty((len(mu),) + np.shape(u_cache)[1:])
+            mask_pos = mu > 0
+            mask_else = ~mask_pos
+            
+            if np.any(mask_pos):
+                u_pos_interpol.set_yi(u_cache[:N])
+                results[mask_pos] = u_pos_interpol(mu[mask_pos])
+            if np.any(mask_else):
+                u_neg_interpol.set_yi(u_cache[N:])
+                results[mask_else] = u_neg_interpol(mu[mask_else])
+            
+            if return_Fourier_error or return_tau_arr:
+                return (np.squeeze(results)[()],) + u_outputs[1:]
+            else:
+                return np.squeeze(results)[()]
+    else:
+        raise ValueError("This subroutine can only interpolate u or u0")
+    
+    return u_interpol
+         
+
+
+def to_diag_ordered_form(A, Nsuperdiags, Nsubdiags):
+    """
+    Convert some matrix A to the diagonal ordered form required by ``scipy.linalg.solve_banded``.
+
+    Parameters
+    ----------
+    A : 2darray
+        The square matrix to be converted.
+    Nsuperdiags : int
+        The number of super-diagonals.
+    Nsubdiags : int
+        The number of sub-diagonals.
+
+    Returns
+    -------
+    2darray
+        The diagonal ordered form matrix as required by ``scipy.linalg.solve_banded``.
+    """
+    n = A.shape[0]
+    indices = np.arange(n)
+
+    return np.concatenate(
+        [
+            A[
+                indices - np.arange(Nsuperdiags, -1, -1)[:, None],
+                indices[None, :],
+            ],
+            A[
+                indices - np.arange(n - 1, n - Nsubdiags - 1, -1)[:, None],
+                indices[None, :],
+            ],
+        ],
+        axis=0,
+    )
+
+
+    
+def _mathscr_v(tau,                              # Input optical depths
+                l,                               # Layer index of each input optical depth
+                Nscoeffs,                        # Number of isotropic source polynomial coefficients
+                s_poly_coeffs,                   # Polynomial coefficients of isotropic source
+                G,                               # Eigenvector matrices
+                K,                               # Eigenvalues
+                G_inv,                           # Inverse of eigenvector matrix
+                mu_arr,                          # Quadrature nodes for both hemispheres
+                is_antiderivative_wrt_tau=False, # Switch to an antiderivative of the function?
+                autograd_compatible=False,       # Should the output functions be compatible with autograd?
+                ):
+    """Particular solution for isotropic internal sources.
+    Refer to section 3.6.1 of the Comprehensive Documentation.
+    It has many seemingly redundant arguments to maximize 
+    precomputation in the ``_assemble_intensity_and_fluxes`` 
+    and ``_solve_for_coeffs`` functions which call it.
+    
+    Arguments of _mathscr_v
+    |          Variable             |                   Shape                   |
+    | ----------------------------- | ----------------------------------------- |
+    | ``tau``                       | ``Ntau``                                  |
+    | ``l``                         | ``Ntau``                                  |
+    | ``Nscoeffs``                  | scalar                                    |
+    | ``s_poly_coeffs``             | ``NLayers x Nscoeffs``                    |
+    | ``G``                         | ``NLayers<= x NQuad x NQuad``             |
+    | ``K``                         | ``NLayers<= x NQuad``                     |
+    | ``G_inv``                     | ``NLayers<= x NQuad x NQuad`` or ``None`` |
+    | ``mu_arr``                    | ``NQuad``                                 |
+    | ``is_antiderivative_wrt_tau`` | boolean                                   |
+    | ``autograd_compatible``       | boolean                                   |
+    
+    Notable internal variables of _mathscr_v
+    |     Variable     |                Shape                  | 
+    | ---------------- | ------------------------------------- |
+    | i_arr            | ``Nscoeffs``                          |
+    | i_arr_repeat     | ``Nscoeffs*(Nscoeffs+1)/2``           | Using triangular number formula
+    | j_arr            | ``Nscoeffs*(Nscoeffs+1)/2``           | Using triangular number formula
+    | s_poly_coeffs_nj | ``NLayers x Nscoeffs*(Nscoeffs+1)/2`` |
+    | OUTPUT           | ``NQuad x Ntau``                      |
+    """
+    n = Nscoeffs - 1
+    
+    if autograd_compatible:
+        import autograd.numpy as np
+    
+        def mathscr_b(i):
+            """
+            Notable internal variables of mathscr_b
+            |     Variable     |                  Shape                  |
+            | ---------------- | --------------------------------------- |
+            | j_arr            | ``i + 1``                               |
+            | s_poly_coeffs_nj | ``i + 1``                               |
+            | OUTPUT           | ``Nscoeffs x (i + 1) x NQuad``          |
+            """
+        
+            j_arr = np.arange(i + 1)
+            s_poly_coeffs_nj = s_poly_coeffs[:, n - j_arr]
+            return np.sum(
+                (sc.special.factorial(n - j_arr) / sc.special.factorial(n - i))[None, None, :]
+                * K[:, :, None] ** -(i - j_arr + 1)[None, None, :]
+                * s_poly_coeffs_nj[:, None, :],
+                axis=-1,
+            )
+        mathscr_v_coeffs = np.array(list(map(mathscr_b, range(Nscoeffs))))
+    else:
+        import numpy as np
+        
+        shape = np.shape(K)
+        i_arr = np.arange(Nscoeffs)
+        i_arr_repeat = np.repeat(i_arr, i_arr + 1)
+        j_arr = np.concatenate([i_arr[:i] for i in range(1, Nscoeffs + 1)])
+        s_poly_coeffs_nj = s_poly_coeffs[:, n - j_arr]
+
+        mathscr_v_coeffs = np.zeros((Nscoeffs, shape[0], shape[1]))
+        np.add.at(
+            mathscr_v_coeffs,
+            i_arr_repeat,
+            np.moveaxis(
+                (sc.special.factorial(n - j_arr) / sc.special.factorial(n - i_arr_repeat))[
+                    None, None, :
+                ]
+                * K[:, :, None] ** -(i_arr_repeat - j_arr + 1)[None, None, :]
+                * s_poly_coeffs_nj[:, None, :],
+                -1,
+                0,
+            ),
+        )
+    
+    powers = np.arange(Nscoeffs - 1, -1, -1)[None, :]
+    if is_antiderivative_wrt_tau:
+        tau_poly = tau[:, None] ** (powers + 1) / (powers + 1)
+    else:
+        tau_poly = tau[:, None] ** powers
+    
+    return np.einsum(
+        "tik, tc, ctk -> it",
+        G[l, :, :],
+        tau_poly,
+        (mathscr_v_coeffs * (G_inv @ (1 / mu_arr))[None, :, :])[:, l, :],
+        optimize=True,
+    )
+    
+
+
+def _compare(results, mu_to_compare, reorder_mu, flux_up, flux_down, u=None):
+    """Performs pointwise comparisons between results from Stamnes' DISORT,
+    which are stored in ``.npz`` files, against results from PythonicDISORT. Used in our PyTests.
+    See the ``*_test`` Jupyter Notebooks to see how this function is used and the arguments that go into it.
+    
+    """
+    # Load saved results from Stamnes' DISORT
+    flup = results["flup"]
+    rfldn = results["rfldn"]
+    rfldir = results["rfldir"]
+    if u is not None:
+        uu = results["uu"]
+
+    # Load comparison points
+    tau_test_arr = results["tau_test_arr"]
+    if u is not None:
+        phi_arr = results["phi_arr"]
+
+    # Perform and print the comparisons
+    # --------------------------------------------------------------------------------------------------
+    print("Max pointwise differences")
+    print()
+
+    # Upward (diffuse) fluxes
+    print("Upward (diffuse) fluxes")
+    diff_flux_up = np.abs(flup - flux_up(tau_test_arr))
+    ratio_flux_up = np.divide(
+        diff_flux_up,
+        flup,
+        out=np.zeros_like(diff_flux_up),
+        where=(flup != 0),
+    )
+    print("Difference =", np.max(diff_flux_up))
+    print("Difference ratio =", np.max(ratio_flux_up))
+    print()
+
+    # Downward (diffuse) fluxes
+    print("Downward (diffuse) fluxes")
+    diff_flux_down_diffuse = np.abs(rfldn - flux_down(tau_test_arr)[0])
+    ratio_flux_down_diffuse = np.divide(
+        diff_flux_down_diffuse,
+        rfldn,
+        out=np.zeros_like(diff_flux_down_diffuse),
+        where=(rfldn != 0),
+    )
+    print("Difference =", np.max(diff_flux_down_diffuse))
+    print(
+        "Difference ratio =",
+        np.max(ratio_flux_down_diffuse),
+    )
+    print()
+
+    # Direct (downward) fluxes
+    print("Direct (downward) fluxes")
+    diff_flux_down_direct = np.abs(rfldir - flux_down(tau_test_arr)[1])
+    ratio_flux_down_direct = np.divide(
+        diff_flux_down_direct,
+        rfldir,
+        out=np.zeros_like(diff_flux_down_direct),
+        where=(rfldir != 0),
+    )
+    print("Difference =", np.max(diff_flux_down_direct))
+    print(
+        "Difference ratio =",
+        np.max(ratio_flux_down_direct),
+    )
+    print()
+    
+    if u is not None:
+        # Intensity
+        u_cache = u(tau_test_arr, phi_arr)[reorder_mu].reshape(np.shape(uu))
+        diff = np.abs(uu - u_cache)[mu_to_compare]
+        diff_ratio = np.divide(
+            diff,
+            uu[mu_to_compare],
+            out=np.zeros_like(diff),
+            where=(uu[mu_to_compare] != 0),
+        )
+        max_diff_tau_index = np.argmax(np.max(np.max(diff, axis=0), axis=1))
+        max_ratio_tau_index = np.argmax(np.max(np.max(diff_ratio, axis=0), axis=1))
+        
+        diff_tau_pt = tau_test_arr[max_diff_tau_index]
+        ratio_tau_pt = tau_test_arr[max_ratio_tau_index]
+        print("Intensities")
+        print()
+        print("At tau = " + str(diff_tau_pt))
+        print("Max pointwise difference =", np.max(diff[:, max_diff_tau_index, :]))
+        print("At tau = " + str(ratio_tau_pt))
+        print("Max pointwise difference ratio =", np.max(diff_ratio[:, max_ratio_tau_index, :]))
+        print()
+
+        return (
+            diff_flux_up,
+            ratio_flux_up,
+            diff_flux_down_diffuse,
+            ratio_flux_down_diffuse,
+            diff_flux_down_direct,
+            ratio_flux_down_direct,
+            diff,
+            diff_ratio,
+        )
+    
+    else:
+        return (
+            diff_flux_up,
+            ratio_flux_up,
+            diff_flux_down_diffuse,
+            ratio_flux_down_diffuse,
+            diff_flux_down_direct,
+            ratio_flux_down_direct,
         )